--- conflicted
+++ resolved
@@ -210,11 +210,7 @@
 cache/
 out/
 presets/
-<<<<<<< HEAD
-settings.json
-/serp_data
-=======
 logs/
 serp_data/
 settings.json
->>>>>>> a90471f5
+/serp_data