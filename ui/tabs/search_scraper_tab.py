--- conflicted
+++ resolved
@@ -3,26 +3,10 @@
 """
 
 import datetime
-<<<<<<< HEAD
-import json
-from pathlib import Path
-from typing import Optional
-
-import streamlit as st
-
-from constants import MIN_NUM_SOURCES, MAX_NUM_SOURCES, DEFAULT_NUM_SOURCES
-from indexing import SiteIndexer
-from scraping.pipeline import (
-    PipelineResult,
-    run_search_pipeline_sync,
-    run_site_pipeline_sync,
-)
-=======
 from pathlib import Path
 from typing import Optional
 from constants import MIN_NUM_SOURCES, MAX_NUM_SOURCES, DEFAULT_NUM_SOURCES
 from indexing import SiteIndexer
->>>>>>> cd7f7ebd
 
 
 def get_search_scraper():
