import asyncio
import re
import xml.etree.ElementTree as ET
from dataclasses import dataclass, field
from typing import Iterable, Mapping, Optional
from urllib.parse import parse_qsl, urlencode, urljoin, urlparse, urlunparse

import httpx

from cache_manager import read_cache, write_cache
from fetch import extract_links, fetch_one
from fetch_dynamic import fetch_dynamic
from logger import get_logger
from robots_util import USER_AGENT, get_crawl_delay, robots_allowed
from utils_html import looks_contact_or_about

logger = get_logger(__name__)


@dataclass
class CrawlConfig:
    max_depth: int = 2
    allowed_domains: Optional[Iterable[str]] = None
    dynamic_rendering: bool = False
    dynamic_allowed_domains: Optional[Iterable[str]] = None
    path_filters: Iterable[re.Pattern] = field(default_factory=list)
    disallowed_extensions: Iterable[str] = field(default_factory=set)
    request_delay: Optional[float] = None
    use_cache: bool = True
    allowed_query_params: Optional[Iterable[str]] = None
    blocked_query_params: Iterable[str] = field(default_factory=set)
    strip_empty_fragments: bool = True
    dynamic_rendering: bool = False
    dynamic_allowed_domains: Optional[Iterable[str]] = None
<<<<<<< HEAD
    dynamic_selector_hints: Mapping[str, Iterable[str]] = field(default_factory=dict)
=======
>>>>>>> 9e24d776

    def __post_init__(self):
        if self.allowed_domains is not None:
            self.allowed_domains = {d.lower() for d in self.allowed_domains}
        else:
            self.allowed_domains = None

        # Support legacy attribute names that may still be attached to
        # deserialized CrawlConfig instances.
        legacy_allowlist = getattr(self, "dynamic_allowlist", None)
        if legacy_allowlist and not getattr(self, "dynamic_allowed_domains", None):
            self.dynamic_allowed_domains = legacy_allowlist
        if hasattr(self, "dynamic_allowlist"):
            try:
                delattr(self, "dynamic_allowlist")
            except AttributeError:
                pass

        dynamic_domains = getattr(self, "dynamic_allowed_domains", None)
        if dynamic_domains is not None:
            self.dynamic_allowed_domains = {
                d.lower() for d in dynamic_domains if d
            }
        else:
            self.dynamic_allowed_domains = None

        selector_hints = getattr(self, "dynamic_selector_hints", None)
        if selector_hints:
            normalized_hints: dict[str, tuple[str, ...]] = {}
            for domain, hints in selector_hints.items():
                if not domain:
                    continue
                if hints is None:
                    normalized_hints[domain.lower()] = tuple()
                else:
                    normalized_hints[domain.lower()] = tuple(hints)
            self.dynamic_selector_hints = normalized_hints
        else:
            self.dynamic_selector_hints = {}

        compiled_filters = []
        for filt in self.path_filters:
            if isinstance(filt, str):
                compiled_filters.append(re.compile(filt))
            else:
                compiled_filters.append(filt)
        self.path_filters = compiled_filters

        normalized_exts = set()
        for ext in self.disallowed_extensions:
            if not ext:
                continue
            normalized_exts.add(ext if ext.startswith(".") else f".{ext}")
        self.disallowed_extensions = normalized_exts

        if self.allowed_query_params is not None:
            self.allowed_query_params = {param.lower() for param in self.allowed_query_params if param}
        else:
            self.allowed_query_params = None

        normalized_blocked_params = set()
        for param in self.blocked_query_params:
            if not param:
                continue
            normalized_blocked_params.add(param.lower())
        self.blocked_query_params = normalized_blocked_params


DEFAULT_TRACKING_QUERY_PARAMS = {
    "fbclid",
    "gclid",
    "gbraid",
    "wbraid",
    "msclkid",
    "utm_campaign",
    "utm_content",
    "utm_id",
    "utm_medium",
    "utm_source",
    "utm_term",
}


class RateLimiter:
    def __init__(self, delay: Optional[float]):
        self.delay = delay if delay and delay > 0 else None
        self._lock = asyncio.Lock()
        self._last = 0.0

    async def wait(self):
        if not self.delay:
            return

        async with self._lock:
            loop = asyncio.get_running_loop()
            now = loop.time()
            sleep_for = self.delay - (now - self._last)
            if sleep_for > 0:
                await asyncio.sleep(sleep_for)
                now = loop.time()
            self._last = now


def canonicalize_url(url: str, config: Optional[CrawlConfig] = None) -> Optional[str]:
    try:
        parsed = urlparse(url)
    except Exception:
        return None

    if parsed.scheme not in ("http", "https"):
        return None

    username = parsed.username or ""
    password = parsed.password or ""
    hostname = (parsed.hostname or "").lower()
    try:
        port = parsed.port
    except ValueError:
        return None

    netloc = hostname
    if port:
        netloc = f"{netloc}:{port}"
    if username:
        auth = username
        if password:
            auth = f"{auth}:{password}"
        netloc = f"{auth}@{netloc}" if netloc else auth

    path = parsed.path or "/"
    if len(path) > 1 and path.endswith("/"):
        path = path.rstrip("/")

    allowed_params = None
    blocked_params = set(DEFAULT_TRACKING_QUERY_PARAMS)
    strip_fragments = True

    if config:
        allowed_params = config.allowed_query_params
        blocked_params.update(config.blocked_query_params)
        strip_fragments = config.strip_empty_fragments

    query_items = []
    for key, value in parse_qsl(parsed.query, keep_blank_values=True):
        lower_key = key.lower()
        if allowed_params is not None and lower_key not in allowed_params:
            continue
        if lower_key in blocked_params or lower_key.startswith("utm_"):
            continue
        query_items.append((lower_key, value))

    query_items.sort()
    query = urlencode(query_items, doseq=True)

    fragment = ""
    if not strip_fragments and parsed.fragment:
        fragment = parsed.fragment

    normalized = parsed._replace(
        netloc=netloc,
        path=path,
        query=query,
        fragment=fragment,
    )
    return urlunparse(normalized)


def _is_allowed_by_config(url: str, config: CrawlConfig, root: Optional[str] = None) -> bool:
    parsed = urlparse(url)
    if parsed.scheme not in ("http", "https"):
        return False

    hostname = parsed.netloc.lower()
    if config.allowed_domains is not None and hostname not in config.allowed_domains:
        return False

    if config.disallowed_extensions:
        path_lower = parsed.path.lower()
        if any(path_lower.endswith(ext) for ext in config.disallowed_extensions):
            return False

    if config.path_filters:
        path = parsed.path or "/"
        if root and url == root:
            return True
        if not any(f.search(path) for f in config.path_filters):
            return False

    return True


def _discover_sitemaps(html: str, base_url: str) -> list[str]:
    sitemap_links = []
    for match in re.finditer(r'<link[^>]+rel=["\']sitemap["\'][^>]*href=["\']([^"\']+)["\']', html, re.IGNORECASE):
        sitemap_links.append(urljoin(base_url, match.group(1)))
    sitemap_links.append(urljoin(base_url, "/sitemap.xml"))
    return sitemap_links


def _parse_sitemap_locations(xml_text: str) -> list[str]:
    try:
        root = ET.fromstring(xml_text)
    except ET.ParseError:
        return []

    locs = []
    for elem in root.iter():
        if elem.tag.endswith("loc") and elem.text:
            locs.append(elem.text.strip())
    return locs


async def crawl_site(
    root_url: str,
    timeout: int = 15,
    concurrency: int = 6,
    max_pages: int = 5,
    deep_contact: bool = True,
    config: Optional[CrawlConfig] = None,
):
    """Crawl a website starting from root URL using a queue-based BFS."""

    config = config or CrawlConfig()
    if config.max_depth < 0:
        raise ValueError("max_depth must be >= 0")

    canonical_root = canonicalize_url(root_url, config)
    if not canonical_root:
        raise ValueError("Invalid root URL provided")

    if config.allowed_domains is None:
        config.allowed_domains = {urlparse(canonical_root).netloc.lower()}

    logger.info(
        "Starting crawl: %s (max_pages: %s, max_depth: %s, deep_contact: %s)",
        canonical_root,
        max_pages,
        config.max_depth,
        deep_contact,
    )

    pages: dict[str, str] = {}
    seen: set[str] = set()
    processed_sitemaps: set[str] = set()

    queue: asyncio.Queue[tuple[str, int]] = asyncio.Queue()
    await queue.put((canonical_root, 0))
    seen.add(canonical_root)

    robots_delay = get_crawl_delay(canonical_root)
    effective_delay = config.request_delay or 0.0
    if robots_delay:
        effective_delay = max(effective_delay, robots_delay)
    rate_limiter = RateLimiter(effective_delay if effective_delay > 0 else None)

    sem = asyncio.Semaphore(max(1, concurrency))
    pages_lock = asyncio.Lock()
    seen_lock = asyncio.Lock()
    stop_event = asyncio.Event()
    sitemap_lock = asyncio.Lock()

    async with httpx.AsyncClient(follow_redirects=True, headers={"User-Agent": USER_AGENT}) as client:

        async def fetch_with_cache(url: str) -> str:
            dynamic = _should_use_dynamic(url)
            cache_key = _cache_key(url, is_dynamic=dynamic)

            if config.use_cache:
                cached = read_cache(cache_key)
                if cached is not None:
                    return cached

            async with sem:
                await rate_limiter.wait()
                if dynamic:
                    hints = None
                    if config.dynamic_selector_hints:
                        hints = config.dynamic_selector_hints.get(
                            urlparse(url).netloc.lower()
                        )
                    html, _ = await fetch_dynamic(
                        url,
                        timeout=timeout,
                        selector_hints=hints,
                    )
                else:
                    html = await fetch_one(client, url, timeout=timeout)

            if html and config.use_cache:
                write_cache(cache_key, html)
            return html

        def _should_use_dynamic(target_url: str) -> bool:
            if not config.dynamic_rendering:
                return False
            domain = urlparse(target_url).netloc.lower()
            if config.dynamic_allowed_domains is not None:
                return domain in config.dynamic_allowed_domains
            return True

        def _cache_key(target_url: str, *, is_dynamic: bool = False) -> str:
            return f"dynamic::{target_url}" if is_dynamic else target_url

        async def enqueue_url(candidate: str, depth: int):
            if stop_event.is_set():
                return
            canonical = canonicalize_url(candidate, config)
            if not canonical or not _is_allowed_by_config(canonical, config, canonical_root):
                return
            if not robots_allowed(canonical):
                return
            async with seen_lock:
                if canonical in seen:
                    return
                seen.add(canonical)
            await queue.put((canonical, depth))

        async def process_sitemap(sitemap_url: str, current_depth: int):
            canonical = canonicalize_url(sitemap_url, config)
            if not canonical:
                return

            async with sitemap_lock:
                if canonical in processed_sitemaps:
                    return
                processed_sitemaps.add(canonical)

            if not robots_allowed(canonical):
                return

            try:
                sitemap_body = await fetch_with_cache(canonical)
            except Exception as exc:  # pragma: no cover - defensive logging
                logger.error("Error fetching sitemap %s: %s", canonical, exc)
                return

            if not sitemap_body:
                return

            for loc in _parse_sitemap_locations(sitemap_body):
                loc_url = urljoin(canonical, loc)
                target_depth = current_depth + 1
                if target_depth > config.max_depth:
                    continue
                await enqueue_url(loc_url, target_depth)

        async def worker():
            while True:
                item = await queue.get()
                if item is None:
                    queue.task_done()
                    break

                url, depth = item

                try:
                    if stop_event.is_set() or depth > config.max_depth:
                        continue

                    if not _is_allowed_by_config(url, config, canonical_root):
                        continue

                    if not robots_allowed(url):
                        continue

                    html = await fetch_with_cache(url)
                    if not html:
                        continue

                    added = False
                    async with pages_lock:
                        if url not in pages and len(pages) < max_pages:
                            pages[url] = html
                            added = True
                            if len(pages) >= max_pages:
                                stop_event.set()
                    if not added:
                        if stop_event.is_set():
                            continue

                    if depth == 0:
                        for sitemap in _discover_sitemaps(html, url):
                            await process_sitemap(sitemap, depth)

                    if depth < config.max_depth and not stop_event.is_set():
                        raw_links = extract_links(html, url)
                        joined_links = [urljoin(url, link) for link in raw_links]
                        prioritized = []
                        secondary = []
                        for link in joined_links:
                            if deep_contact and looks_contact_or_about(link):
                                prioritized.append(link)
                            else:
                                secondary.append(link)

                        for next_link in prioritized + secondary:
                            await enqueue_url(next_link, depth + 1)
                finally:
                    queue.task_done()

        workers = [asyncio.create_task(worker()) for _ in range(max(1, concurrency))]
        await queue.join()
        for _ in workers:
            await queue.put(None)
        await asyncio.gather(*workers)

    logger.info("Crawl complete: %s total pages", len(pages))
    return pages<|MERGE_RESOLUTION|>--- conflicted
+++ resolved
@@ -32,10 +32,7 @@
     strip_empty_fragments: bool = True
     dynamic_rendering: bool = False
     dynamic_allowed_domains: Optional[Iterable[str]] = None
-<<<<<<< HEAD
     dynamic_selector_hints: Mapping[str, Iterable[str]] = field(default_factory=dict)
-=======
->>>>>>> 9e24d776
 
     def __post_init__(self):
         if self.allowed_domains is not None:
