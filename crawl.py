--- conflicted
+++ resolved
@@ -25,14 +25,9 @@
     disallowed_extensions: Iterable[str] = field(default_factory=set)
     request_delay: Optional[float] = None
     use_cache: bool = True
-<<<<<<< HEAD
-    dynamic_rendering: bool = False
-    dynamic_allowed_domains: Optional[Iterable[str]] = None
-=======
     allowed_query_params: Optional[Iterable[str]] = None
     blocked_query_params: Iterable[str] = field(default_factory=set)
     strip_empty_fragments: bool = True
->>>>>>> 1d358ebe
 
     def __post_init__(self):
         if self.allowed_domains is not None:
